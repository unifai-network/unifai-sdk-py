--- conflicted
+++ resolved
@@ -24,11 +24,8 @@
     "aiofiles>=24.0.0",
     "tenacity>=9.0.0",
     "pydantic>=2.0.0",
-<<<<<<< HEAD
     "chromadb>=0.4.0",
-=======
     "mcp>=1.2.0"
->>>>>>> 14eb2298
 ]
 license = "MIT"
 license-files = ["LICENSE"]
